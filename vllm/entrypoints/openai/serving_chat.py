--- conflicted
+++ resolved
@@ -680,13 +680,8 @@
                     delta_message: Optional[DeltaMessage]
 
                     # just update previous_texts and previous_token_ids
-<<<<<<< HEAD
-                    if ((tool_choice_auto or self.reasoning_parser
+                    if (tool_choice_auto or self.reasoning_parser
                          or request.tool_choice == "required")
-                            and not self.use_harmony):
-=======
-                    if tool_choice_auto or self.reasoning_parser:
->>>>>>> 7920de0a
                         assert previous_texts is not None
                         assert all_previous_token_ids is not None
                         previous_text = previous_texts[i]
@@ -839,7 +834,6 @@
                                 else:
                                     current_text = ""
                         else:
-<<<<<<< HEAD
                             if self.reasoning_parser:
                                 _, content = \
                                     reasoning_parser.extract_reasoning_content(
@@ -860,20 +854,7 @@
                                     and delta_message.tool_calls[0].id
                                     is not None):
                                 history_tool_call_cnt += 1
-=======
-                            content = current_text
-                        delta_message, function_name_returned[i] = (
-                            self.extract_tool_call_required_streaming(
-                                previous_text=previous_text,
-                                current_text=content,
-                                delta_text=delta_text,
-                                function_name_returned=fn_name_returned,
-                                tool_call_idx=history_tool_call_cnt))
-                        if (delta_message and delta_message.tool_calls and
-                                delta_message.tool_calls[0].id is not None):
-                            history_tool_call_cnt += 1
-                            tools_streamed[i] = True
->>>>>>> 7920de0a
+                                tools_streamed[i] = True
 
                         # update the previous values for the next iteration
                         previous_texts[i] = current_text
